--- conflicted
+++ resolved
@@ -45,7 +45,8 @@
 
 #[cfg(feature = "binary-format")]
 mod codec;
-<<<<<<< HEAD
+#[cfg(feature = "serde")]
+mod serialization;
 mod tree;
 
 #[allow(missing_docs)]
@@ -69,9 +70,4 @@
     fn is_unit_boundary(key: &[u8], i: usize) -> bool {
         std::str::from_utf8(key).map_or(false, |s| s.is_char_boundary(i))
     }
-}
-=======
-#[cfg(feature = "serde")]
-mod serialization;
-mod tree;
->>>>>>> 13842573
+}